#!/bin/bash

chroot /host /bin/bash -c '
#!/bin/bash

# Ensure non-interactive mode for package managers
export DEBIAN_FRONTEND=noninteractive

if [[ $SKIPSETUP -eq 1 ]]; then
    cd /
    IS_K8S=1 ./build-start-daemon.sh --systemctl --no-build --otel
    exit 0
fi

YUM_PACKAGES=(wget libnet-devel libnl3-devel libcap-devel libseccomp-devel gpgme-devel btrfs-progs-devel buildah criu protobuf protobuf-c protobuf-c-devel protobuf-c-compiler protobuf-compiler protobuf-devel python3-protobuf)
APT_PACKAGES=(wget libnl-3-dev libnet-dev libbsd-dev libcap-dev pkg-config libgpgme-dev libseccomp-dev libbtrfs-dev buildah libprotobuf-dev libprotobuf-c-dev protobuf-c-compiler protobuf-compiler python3-protobuf)

check_and_install_apt_packages() {
    apt-get update -y

    local missing_packages=()
    for pkg in "${APT_PACKAGES[@]}"; do
        if ! dpkg -l | grep -qw "$pkg"; then
            missing_packages+=("$pkg")
        fi
    done

    # Check if CRIU is installed
    if ! dpkg -l | grep -qw "criu"; then
        case $(uname -m) in
        x86_64)
            PACKAGE_URL="https://download.opensuse.org/repositories/devel:/tools:/criu/xUbuntu_22.04/amd64/criu_3.19-4_amd64.deb"
            OUTPUT_FILE="criu_3.19-4_amd64.deb"
        aarch64)
            PACKAGE_URL="https://download.opensuse.org/repositories/devel:/tools:/criu/xUbuntu_22.04/arm64/criu_3.19-4_arm64.deb"
            OUTPUT_FILE="criu_3.19-4_arm64.deb"
        *)
            echo "Unknown platform $(uname -m)"
            exit 1
        esac

        wget "$PACKAGE_URL" -O "$OUTPUT_FILE"
        dpkg -i "$OUTPUT_FILE"
    else
        echo "CRIU is already installed"
    fi

    # Install other APT packages if missing
    if [ ${#missing_packages[@]} -gt 0 ]; then
        apt-get install -y -o Dpkg::Options::="--force-confdef" -o Dpkg::Options::="--force-confold" "${missing_packages[@]}"
    else
        echo "All APT packages are already installed"
    fi

}

check_and_install_yum_packages() {
    local missing_packages=()
    for pkg in "${YUM_PACKAGES[@]}"; do
        if ! rpm -q "$pkg" &>/dev/null; then
            missing_packages+=("$pkg")
        fi
    done

    # Check if CRIU is installed
    if ! rpm -q "criu" &>/dev/null; then
        yum install -y criu
    else
        echo "CRIU is already installed"
    fi

    # Install other YUM packages if missing
    if [ ${#missing_packages[@]} -gt 0 ]; then
        yum install -y "${missing_packages[@]}"
        yum group install -y "Development Tools"
    else
        echo "All YUM packages are already installed"
    fi
}

install_criu_ubuntu_2204() {
    case $(uname -m) in
        x86 | x86_64)
            PACKAGE_URL="https://download.opensuse.org/repositories/devel:/tools:/criu/xUbuntu_22.04/amd64/criu_3.19-4_amd64.deb"
            OUTPUT_FILE="criu_3.19-4_amd64.deb"
            ;;
        armv7 | aarch64)
            PACKAGE_URL="https://download.opensuse.org/repositories/devel:/tools:/criu/xUbuntu_22.04/arm64/criu_3.19-4_arm64.deb"
            OUTPUT_FILE="criu_3.19-4_arm64.deb"
            ;;
        *)
            echo "Unknown platform $(uname -m)"
            exit 1
            ;;
    esac

    if ! test -f "$OUTPUT_FILE"; then
        wget "$PACKAGE_URL" -O "$OUTPUT_FILE"
        dpkg -i "$OUTPUT_FILE"
    fi
}

if [ -f /etc/os-release ]; then
    . /etc/os-release
    case "$ID" in
        debian | ubuntu)
            check_and_install_apt_packages
            install_criu_ubuntu_2204
            ;;
        rhel | centos | fedora)
            check_and_install_yum_packages
            ;;
        amzn)
            check_and_install_yum_packages
            ;;
        *)
            echo "Unknown distribution"
            exit 1
            ;;
    esac
elif [ -f /etc/debian_version ]; then
    check_and_install_apt_packages
elif [ -f /etc/redhat-release ]; then
    check_and_install_yum_packages
else
    echo "Unknown distribution"
    exit 1
fi

systemctl stop cedana.service

rm -rf /var/log/cedana*

'

# Install Cedana
cp /usr/local/bin/cedana /host/usr/local/bin/cedana
cp /usr/local/bin/build-start-daemon.sh /host/build-start-daemon.sh


chroot /host /bin/bash -c '
cd /
<<<<<<< HEAD
IS_K8S=1 ./build-start-daemon.sh --systemctl --no-build --otel
'
=======
IS_K8S=1 ./build-start-daemon.sh --systemctl --no-build
'
>>>>>>> f8fbfcfa
<|MERGE_RESOLUTION|>--- conflicted
+++ resolved
@@ -140,10 +140,5 @@
 
 chroot /host /bin/bash -c '
 cd /
-<<<<<<< HEAD
 IS_K8S=1 ./build-start-daemon.sh --systemctl --no-build --otel
 '
-=======
-IS_K8S=1 ./build-start-daemon.sh --systemctl --no-build
-'
->>>>>>> f8fbfcfa
