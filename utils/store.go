--- conflicted
+++ resolved
@@ -67,7 +67,6 @@
 	}
 }
 
-<<<<<<< HEAD
 func (cs *CedanaStore) FullMultipartUpload(checkpointPath string) (*UploadResponse, error) {
 	file, err := os.Open(checkpointPath)
 	if err != nil {
@@ -142,11 +141,6 @@
 	}
 
 	return &filename, nil
-=======
-// TODO NR - unimplemented stubs for now
-func (cs *CedanaStore) ListCheckpoints() (*[]CheckpointMeta, error) {
-	return nil, nil
->>>>>>> 523489d9
 }
 
 func (cs *CedanaStore) GetCheckpoint(cid string) (*string, error) {
@@ -221,12 +215,7 @@
 
 	req.Header.Set("Content-Type", "application/json")
 
-<<<<<<< HEAD
-	//TODO BS Have this be chosen by user, we should have a single auth on init
-	req.Header.Set("Authorization", "Bearer brandonsmith")
-=======
 	req.Header.Set("Authorization", fmt.Sprintf("Bearer %s", cs.cfg.Connection.CedanaUser))
->>>>>>> 523489d9
 
 	resp, err := httpClient.Do(req)
 	if err != nil {
@@ -288,13 +277,7 @@
 
 		req.Header.Set("Content-Type", "application/octet-stream")
 		req.Header.Set("Transfer-Encoding", "chunked")
-<<<<<<< HEAD
-
-		//TODO BS Have this be chosen by user, we should have a single auth on init
-		req.Header.Set("Authorization", "Bearer brandonsmith")
-=======
 		req.Header.Set("Authorization", fmt.Sprintf("Bearer %s", cs.cfg.Connection.CedanaUser))
->>>>>>> 523489d9
 
 		resp, err := httpClient.Do(req)
 		if err != nil {
@@ -327,12 +310,7 @@
 		return err
 	}
 
-<<<<<<< HEAD
-	//TODO BS Have this be chosen by user, we should have a single auth on init
-	req.Header.Set("Authorization", "Bearer brandonsmith")
-=======
 	req.Header.Set("Authorization", fmt.Sprintf("Bearer %s", cs.cfg.Connection.CedanaUser))
->>>>>>> 523489d9
 
 	resp, err := httpClient.Do(req)
 	if err != nil {
