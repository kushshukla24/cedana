--- conflicted
+++ resolved
@@ -11,6 +11,7 @@
 
 	"github.com/cedana/cedana/api/services/task"
 	container "github.com/cedana/cedana/container"
+	cedana "github.com/cedana/cedana/types"
 	"github.com/cedana/cedana/utils"
 	"github.com/checkpoint-restore/go-criu/v6/rpc"
 	"google.golang.org/protobuf/proto"
@@ -25,16 +26,6 @@
 // Signals a process prior to dumping with SIGUSR1 and outputs any created checkpoints
 func (c *Client) signalProcessAndWait(pid int32, timeout int) *string {
 	var checkpointPath string
-<<<<<<< HEAD
-	fd, _, err := syscall.Syscall(sys_pidfd_open, uintptr(pid), 0, 0)
-	if err != 0 {
-		c.Logger.Fatal().Err(err).Msg("could not open pid")
-	}
-	s := syscall.SIGUSR1
-	_, _, err = syscall.Syscall6(sys_pidfd_send_signal, uintptr(fd), uintptr(s), 0, 0, 0, 0)
-	if err != 0 {
-		c.Logger.Info().Msgf("could not send signal to pid %d", pid)
-=======
 	fd, _, errno := syscall.Syscall(sys_pidfd_open, uintptr(pid), 0, 0)
 	if errno != 0 {
 		c.logger.Fatal().Err(errno).Msg("could not open pid")
@@ -43,7 +34,6 @@
 	_, _, errno = syscall.Syscall6(sys_pidfd_send_signal, uintptr(fd), uintptr(s), 0, 0, 0, 0)
 	if errno != 0 {
 		c.logger.Info().Msgf("could not send signal to pid %d", pid)
->>>>>>> 2ab24964
 	}
 
 	// we want to sleep the dumping thread here to wait for the process
@@ -76,7 +66,7 @@
 func (c *Client) prepareDump(pid int32, dir string, opts *rpc.CriuOpts) (string, error) {
 	pname, err := utils.GetProcessName(pid)
 	if err != nil {
-		c.Logger.Fatal().Err(err)
+		c.logger.Fatal().Err(err)
 		return "", err
 	}
 
@@ -84,13 +74,6 @@
 	if state == nil || err != nil {
 		return "", fmt.Errorf("could not get state")
 	}
-<<<<<<< HEAD
-	c.Process = state.ProcessInfo
-
-	// save state for serialization at this point
-	c.state = state
-=======
->>>>>>> 2ab24964
 
 	// check network connections
 	var hasTCP bool
@@ -121,22 +104,6 @@
 	}
 	opts.ShellJob = proto.Bool(isShellJob)
 
-<<<<<<< HEAD
-	// check for GPU & send a simple signal if active
-	// this is hacky, but more often than not a sign that we've got a GPU
-	// TODO: only checks nvidia?
-	var attachedToHardwareAccel bool
-	var gpuFds []*task.OpenFilesStat
-	for _, f := range state.ProcessInfo.OpenFds {
-		if strings.Contains(f.Path, "nvidia") {
-			gpuFds = append(gpuFds, f)
-		}
-	}
-	if len(gpuFds) != 0 {
-		attachedToHardwareAccel = true
-	}
-=======
->>>>>>> 2ab24964
 	// processname + datetime
 	// strip out non posix-compliant characters from the processname
 	formattedProcessName := regexp.MustCompile("[^a-zA-Z0-9_.-]").ReplaceAllString(*pname, "_")
@@ -152,34 +119,8 @@
 		}
 	}
 
-<<<<<<< HEAD
-	// If the user hasn't configured signaling in the case they're using the GPU
-	// they haven't read the docs and the signal just gets lost in the aether anyway.
-	if attachedToHardwareAccel && c.config.Client.SignalProcessPreDump {
-		c.Logger.Info().Msgf("GPU use detected, signaling process pid %d and waiting for %d s...", pid, c.config.Client.SignalProcessTimeout)
-		// for now, don't set any opts and skip using CRIU. Future work to intercept CUDA calls
-
-		c.Process.AttachedToHardwareAccel = attachedToHardwareAccel
-		checkpointPath := c.signalProcessAndWait(pid, c.config.Client.SignalProcessTimeout)
-		if checkpointPath != nil {
-			// copy checkpoint into checkpointFolderPath
-			if err := utils.CopyFile(*checkpointPath, checkpointFolderPath); err != nil {
-				return "", err
-			}
-		}
-		c.state.CheckpointType = task.CheckpointType_PYTORCH
-		return checkpointFolderPath, nil
-	}
-
-	c.copyOpenFiles(checkpointFolderPath)
-	c.state.CheckpointType = task.CheckpointType_CRIU
-
-	// TODO BS: look into how this will be handled with grpc
-	// c.channels.preDumpBroadcaster.Broadcast(1)
-=======
 	c.copyOpenFiles(checkpointFolderPath, state)
 	c.channels.preDumpBroadcaster.Broadcast(1)
->>>>>>> 2ab24964
 
 	return checkpointFolderPath, nil
 }
@@ -201,15 +142,10 @@
 	return nil
 }
 
-<<<<<<< HEAD
-func (c *Client) postDump(dumpdir string) {
-	c.Logger.Info().Msg("compressing checkpoint...")
-=======
 // we pass a final state to postDump so we can serialize at the exact point
 // the checkpoint was written.
 func (c *Client) postDump(dumpdir string, state *cedana.ProcessState) {
 	c.logger.Info().Msg("compressing checkpoint...")
->>>>>>> 2ab24964
 	compressedCheckpointPath := strings.Join([]string{dumpdir, ".zip"}, "")
 
 	// copy open writeonly fds one more time
@@ -217,33 +153,29 @@
 	// post checkpoint
 	err := c.copyOpenFiles(dumpdir, state)
 	if err != nil {
-		c.Logger.Fatal().Err(err)
-	}
-
-<<<<<<< HEAD
-	c.state.CheckpointPath = compressedCheckpointPath
-=======
+		c.logger.Fatal().Err(err)
+	}
+
 	state.CheckpointPath = compressedCheckpointPath
 	// sneak in a serialized state obj
 	err = state.SerializeToFolder(dumpdir)
 	if err != nil {
 		c.logger.Fatal().Err(err)
 	}
->>>>>>> 2ab24964
-
-	c.Logger.Info().Msgf("compressing checkpoint to %s", compressedCheckpointPath)
+
+	c.logger.Info().Msgf("compressing checkpoint to %s", compressedCheckpointPath)
 
 	err = utils.ZipFolder(dumpdir, compressedCheckpointPath)
 	if err != nil {
-		c.Logger.Fatal().Err(err)
+		c.logger.Fatal().Err(err)
 	}
 
 	if c.config.CedanaManaged {
-		c.Logger.Info().Msg("client is managed by a cedana orchestrator, pushing checkpoint..")
+		c.logger.Info().Msg("client is managed by a cedana orchestrator, pushing checkpoint..")
 		// TODO BS: This should just updating cedana market db
 		// err := c.store.PushCheckpoint(compressedCheckpointPath)
 		if err != nil {
-			c.Logger.Info().Msgf("error pushing checkpoint: %v", err)
+			c.logger.Info().Msgf("error pushing checkpoint: %v", err)
 		}
 	}
 
@@ -267,7 +199,7 @@
 
 	err := runcContainer.RuncCheckpoint(opts, runcContainer.Pid)
 	if err != nil {
-		c.Logger.Fatal().Err(err)
+		c.logger.Fatal().Err(err)
 	}
 	return nil
 }
@@ -275,7 +207,7 @@
 func (c *Client) ContainerDump(dir string, containerId string) error {
 	err := container.Dump(dir, containerId)
 	if err != nil {
-		c.Logger.Fatal().Err(err)
+		c.logger.Fatal().Err(err)
 	}
 	return nil
 }
@@ -293,7 +225,7 @@
 
 	img, err := os.Open(dumpdir)
 	if err != nil {
-		c.Logger.Warn().Msgf("could not open checkpoint storage dir %s with error: %v", dir, err)
+		c.logger.Warn().Msgf("could not open checkpoint storage dir %s with error: %v", dir, err)
 		return err
 	}
 	defer img.Close()
@@ -303,17 +235,12 @@
 
 	nfy := utils.Notify{
 		Config:          c.config,
-		Logger:          c.Logger,
+		Logger:          c.logger,
 		PreDumpAvail:    true,
 		PostDumpAvail:   true,
 		PreRestoreAvail: true,
 	}
 
-<<<<<<< HEAD
-	c.Logger.Info().Msgf(`beginning dump of pid %d`, c.Process.PID)
-
-	if !c.Process.AttachedToHardwareAccel {
-=======
 	c.logger.Info().Msgf(`beginning dump of pid %d`, pid)
 	state, err := c.generateState(pid)
 	if err != nil {
@@ -321,29 +248,23 @@
 		return err
 	}
 	if !state.ProcessInfo.AttachedToHardwareAccel {
->>>>>>> 2ab24964
 		_, err = c.CRIU.Dump(opts, &nfy)
 		if err != nil {
 			// check for sudo error
 			if strings.Contains(err.Error(), "errno 0") {
-				c.Logger.Warn().Msgf("error dumping, cedana is not running as root: %v", err)
+				c.logger.Warn().Msgf("error dumping, cedana is not running as root: %v", err)
 				return err
 			}
 
-			c.Logger.Warn().Msgf("error dumping process: %v", err)
+			c.logger.Warn().Msgf("error dumping process: %v", err)
 			return err
 		}
 	}
 
 	// CRIU ntfy hooks get run before this,
 	// so have to ensure that image files aren't tampered with
-<<<<<<< HEAD
 	c.state.CheckpointState = task.CheckpointState_CHECKPOINTED
-	c.postDump(dumpdir)
-=======
-	state.CheckpointState = cedana.CheckpointSuccess
 	c.postDump(dumpdir, state)
->>>>>>> 2ab24964
 	c.cleanupClient()
 
 	return nil
