package api

import (
	"encoding/json"
	"fmt"
	"strconv"
	"sync"

	"github.com/cedana/cedana/api/services/task"
	bolt "go.etcd.io/bbolt"
)

type DB struct {
<<<<<<< HEAD
	conn   *bolt.DB
	dbLock sync.Mutex
	dbPath string
=======
>>>>>>> d188b611
}

func NewDB() (*bolt.DB, error) {
	// set up embedded key-value db
	conn, err := bolt.Open("/tmp/cedana.db", 0600, nil)
	if err != nil {
		return nil, err
	}
	return conn, nil
}

// KISS for now - but we may want to separate out into subbuckets as we add more
// checkpointing functionality (like incremental checkpointing or GPU checkpointing)
// structure is default -> xid, xid -> pid: state (arrows denote buckets)
func (db *DB) CreateOrUpdateCedanaProcess(id string, state *task.ProcessState) error {
	conn, err := NewDB()
	if err != nil {
		return err
	}

	defer conn.Close()

	return conn.Update(func(tx *bolt.Tx) error {
		root, err := tx.CreateBucketIfNotExists([]byte("default"))
		if err != nil {
			return err
		}

		job, err := root.CreateBucketIfNotExists([]byte(id))
		if err != nil {
			return err
		}

		marshaledState, err := json.Marshal(state)
		if err != nil {
			return err
		}

		pid := state.PID
		if pid == 0 {
			return fmt.Errorf("pid 0 returned from state - is process running?")
		}

		err = job.Put([]byte(strconv.Itoa(int(pid))), marshaledState)
		if err != nil {
			return err
		}

		return nil
	})
}

// This automatically gets the latest entry in the job bucket
func (db *DB) GetStateFromID(id string) (*task.ProcessState, error) {
	var state task.ProcessState

	conn, err := NewDB()
	if err != nil {
		return nil, err
	}

	defer conn.Close()

	err = conn.View(func(tx *bolt.Tx) error {
		root := tx.Bucket([]byte("default"))
		if root == nil {
			return fmt.Errorf("could not find bucket")
		}

		job := root.Bucket([]byte(id))
		if job == nil {
			return fmt.Errorf("could not find job")
		}

		c := job.Cursor()
		_, marshaledState := c.Last()
		return json.Unmarshal(marshaledState, &state)
	})

	return &state, err
}

func (db *DB) GetStateFromPID(pid int32) (*task.ProcessState, error) {
	var state task.ProcessState

	conn, err := NewDB()
	if err != nil {
		return nil, err
	}

	defer conn.Close()

	err = conn.View(func(tx *bolt.Tx) error {
		root := tx.Bucket([]byte("default"))
		if root == nil {
			return fmt.Errorf("could not find bucket")
		}

		root.ForEachBucket(func(k []byte) error {
			job := root.Bucket(k)
			job.ForEach(func(k, v []byte) error {
				if string(k) == strconv.Itoa(int(pid)) {
					return json.Unmarshal(v, &state)
				}
				return nil
			})
			return nil
		})
		return nil
	})

	return &state, err
}

func (db *DB) UpdateProcessStateWithID(id string, state *task.ProcessState) error {
	conn, err := NewDB()
	if err != nil {
		return err
	}

	defer conn.Close()

	return conn.Update(func(tx *bolt.Tx) error {
		root, err := tx.CreateBucketIfNotExists([]byte("default"))
		if err != nil {
			return err
		}

		marshaledState, err := json.Marshal(state)
		if err != nil {
			return err
		}

		pid := root.Get([]byte(id))
		if pid == nil {
			return fmt.Errorf("could not find pid")
		}

		return root.Put(pid, marshaledState)
	})
}

func (db *DB) UpdateProcessStateWithPID(pid int32, state *task.ProcessState) error {
	conn, err := NewDB()
	if err != nil {
		return err
	}

	defer conn.Close()

	return conn.Update(func(tx *bolt.Tx) error {
		root := tx.Bucket([]byte("default"))
		if root == nil {
			return fmt.Errorf("could not find bucket")
		}

		root.ForEachBucket(func(k []byte) error {
			job := root.Bucket(k)
			if job == nil {
				return fmt.Errorf("could not find job")
			}
			job.ForEach(func(k, v []byte) error {
				if string(k) == strconv.Itoa(int(pid)) {
					marshaledState, err := json.Marshal(state)
					if err != nil {
						return err
					}
					return job.Put(k, marshaledState)
				}
				return nil
			})
			return nil
		})
		return nil
	})
}

func (db *DB) GetPID(id string) (int32, error) {
	var pid int32

	conn, err := NewDB()
	if err != nil {
		return 0, err
	}

	defer conn.Close()

	err = conn.View(func(tx *bolt.Tx) error {
		root := tx.Bucket([]byte("default"))
		if root == nil {
			return fmt.Errorf("could not find bucket")
		}

		job := root.Bucket([]byte(id))
		if job == nil {
			return fmt.Errorf("could not find job")
		}

		c := job.Cursor()
		pidBytes, _ := c.Last()
		if pidBytes == nil {
			return fmt.Errorf("could not find pid")
		}

		pid64, err := strconv.ParseInt(string(pidBytes), 10, 32)
		if err != nil {
			return err
		}

		pid = int32(pid64)

		return err
	})
	return pid, err
}<|MERGE_RESOLUTION|>--- conflicted
+++ resolved
@@ -11,12 +11,9 @@
 )
 
 type DB struct {
-<<<<<<< HEAD
 	conn   *bolt.DB
 	dbLock sync.Mutex
 	dbPath string
-=======
->>>>>>> d188b611
 }
 
 func NewDB() (*bolt.DB, error) {
