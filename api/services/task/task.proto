syntax = "proto3";

package cedana.services.task;

option go_package = "github.com/cedana/cedana/api/services/task";

message DumpArgs {
  int32 PID = 1;
  string Dir = 2;
  enum DumpType {
    SELF_SERVE = 0;
    MARKET = 1;
  }
  DumpType Type = 3;
  string JobID = 4;
}

message DumpResp {
    string Message = 1;
}

message RestoreArgs {
  enum RestoreType {
    LOCAL = 0; 
    REMOTE = 1;
  }
  RestoreType Type = 1;
  string CheckpointId = 2;
  string CheckpointPath = 3;
}

message RestoreResp {
    string Message = 1;
    int32 NewPID = 2;
}

message StartTaskArgs {
  string Task = 1;
  string Id = 2;
}
message StartTaskResp {
<<<<<<< HEAD
    string Message = 1;
=======
    string Error = 1;
    int32 PID = 2;
>>>>>>> b154a721
}

// Log Streaming args
message LogStreamingArgs {
  string Timestamp = 1;
  string Source = 2;
  string Level = 3;
  string Msg = 4;
}
message LogStreamingResp {
  string Status = 1;
}

// Client State Streaming args

message ProcessState {
  int32 PID = 1;
  string Task = 2;
  ContainerRuntimeOpts ContainerRuntime = 3;
  string ContainerId = 4;
  string StartedAt = 5;
  ProcessInfo ProcessInfo = 6;
  string CheckpointPath = 7;
  checkpointState CheckpointState = 8;
  FlagEnum Flag = 9;
  enum ContainerRuntimeOpts {
    CONTAINERD = 0;
    RUNC = 1;
  }
}

message ClientInfo {
  string Id = 1;
  string Hostname = 2;
  string Platform = 3;
  string OS = 4;
  uint64 Uptime = 5;
  uint64 RemainingMemory = 6;
}

message ProcessInfo {
  int32 PID = 1;
  bool AttachedToHardwareAccel = 2;
  repeated OpenFilesStat OpenFds = 3;
  repeated string OpenWriteOnlyFilePaths = 4;
  repeated ConnectionStat OpenConnections = 5;
  float MemoryPercent = 6;
  bool IsRunning = 7;
  string Status = 8;
}

message OpenFilesStat {
  string Path = 1;
  uint64 Fd = 2;
}

message ConnectionStat {
  uint32 Fd = 1;
  uint32 Family = 2;
  uint32 Type = 3;
  Addr Laddr = 4;
  Addr Raddr = 5;
  string Status = 6;
  repeated int32 Uids = 7;
  int32 PID = 8;
}

message Addr {
  string IP = 1;
  uint32 Port = 2;
}


enum FlagEnum {
  JOB_STARTUP_FAILED = 0;
  JOB_KILLED = 1;
  JOB_IDLE = 2;
  JOB_RUNNING = 3;
  JOB_PENDING = 4;
  JOB_SETUP_FAILED = 5;
  JOB_DONE = 6;
}

message ClientStateStreamingResp {
  string Status = 1;
}

// MetaState Streaming args

message MetaStateStreamingArgs {
  ProviderEvent Event = 1;
  CheckpointReason CheckpointReason = 2;
}


message CheckpointReason {
  enum CheckpointReasonEnum {
    INSTANCE_TERMINATION = 0;
    JOB_TERMINATION = 1;
    HEARTBEAT = 2;
  }
  CheckpointReasonEnum Reason = 1;
}

message ProviderEvent {
  string InstanceID = 1;
  string FaultCode = 2;
  bool MarkedForTermination = 3;
  int64 TerminationTime = 4;
}

message MetaStateStreamingResp {
  string Status = 1;
}

enum checkpointState {
  CHECKPOINTED = 0;
  CHECKPOINT_FAILED = 1;
  RESTORED = 2;
  RESTORE_FAILED = 3;
}

service TaskService {
    rpc Dump(DumpArgs) returns (DumpResp);
    rpc Restore(RestoreArgs) returns (RestoreResp);

    rpc ContainerDump(ContainerDumpArgs) returns (ContainerDumpResp);
    rpc ContainerRestore(ContainerRestoreArgs) returns (ContainerRestoreResp);

    rpc RuncDump(RuncDumpArgs) returns (RuncDumpResp);
    rpc RuncRestore(RuncRestoreArgs) returns (RuncRestoreResp);
    
    rpc StartTask(StartTaskArgs) returns (StartTaskResp); 
    
    rpc LogStreaming(stream LogStreamingResp) returns (stream LogStreamingArgs);
    rpc ClientStateStreaming(stream ClientStateStreamingResp) returns (stream ProcessState);
    rpc MetaStateStreaming(stream MetaStateStreamingArgs) returns (stream MetaStateStreamingResp);
}

message ContainerDumpArgs {
  string ContainerId = 1;
  string Ref = 2;
}

message ContainerDumpResp {
  string CheckpointPath = 1;
  string Message = 2;
}

message ContainerRestoreArgs {
  string ImgPath = 1;
  string ContainerId = 2;
}

message ContainerRestoreResp {
  string Message = 1;
}

message RuncDumpArgs {
  string Root = 1;
  string CheckpointPath = 2;
  string ContainerId = 3;
  CriuOpts CriuOpts = 4;
}

message RuncDumpResp {
  string Message = 1;
}

message CriuOpts {
  string ImagesDirectory = 1;
  string WorkDirectory = 2;
  string ParentImage = 3;
  bool LeaveRunning = 4;
  bool TcpEstablished = 5;
  bool ExternalUnixConnections = 6;
  bool ShellJob = 7;
  bool FileLocks = 8;
  bool PreDump = 9;
  uint32 EmptyNs = 12;
  bool AutoDedup = 13;
  bool LazyPages = 14;
  int32 StatusFd = 15;
  string LsmProfile = 16;
  string LsmMountContext = 17;
}

message RuncRestoreArgs {
  string ContainerId = 1;
  string ImagePath = 2;
  RuncOpts Opts = 4;
}

message RuncOpts {
  string Root = 1;
  string ContainerId = 2;
  string Bundle = 3;
  bool SystemdCgroup = 4;
  bool NoPivot = 5;
  bool NoMountFallback = 6;
  bool NoNewKeyring = 7;
  string Rootless = 8;
  bool NoSubreaper = 9;
  bool Keep = 10;
  string ConsoleSocket = 11;
  bool Detatch = 12;
  string PidFile = 13;
  int32 PreserveFds = 14;
}

message RuncRestoreResp {
  string Message = 1;
}<|MERGE_RESOLUTION|>--- conflicted
+++ resolved
@@ -39,12 +39,8 @@
   string Id = 2;
 }
 message StartTaskResp {
-<<<<<<< HEAD
     string Message = 1;
-=======
-    string Error = 1;
     int32 PID = 2;
->>>>>>> b154a721
 }
 
 // Log Streaming args
