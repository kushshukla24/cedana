module github.com/cedana/cedana

go 1.22.0

toolchain go1.22.2

require (
	github.com/cedana/runc v1.10.2
	github.com/checkpoint-restore/go-criu/v6 v6.3.0
	github.com/checkpoint-restore/go-criu/v7 v7.1.0
	github.com/containerd/console v1.0.3
	github.com/containerd/containerd v1.7.18
	github.com/containerd/errdefs v0.1.0
	github.com/containerd/typeurl/v2 v2.1.1
	github.com/containers/common v0.59.1
	github.com/containers/image/v5 v5.31.0
	github.com/containers/ocicrypt v1.1.10
	github.com/containers/storage v1.54.0
	github.com/coreos/go-systemd/v22 v22.5.1-0.20231103132048-7d375ecc2b09
	github.com/cri-o/cri-o v1.30.3
	github.com/cyphar/filepath-securejoin v0.2.5
	github.com/docker/docker v26.1.3+incompatible
	github.com/godbus/dbus/v5 v5.1.1-0.20230522191255-76236955d466
	github.com/google/uuid v1.6.0
	github.com/json-iterator/go v1.1.12
	github.com/mattn/go-sqlite3 v1.14.22
	github.com/moby/sys/mountinfo v0.7.1
	github.com/moby/sys/user v0.1.0
	github.com/olekukonko/tablewriter v0.0.5
	github.com/opencontainers/go-digest v1.0.0
	github.com/opencontainers/image-spec v1.1.0
	github.com/opencontainers/runc v1.1.13
	github.com/opencontainers/runtime-spec v1.2.0
	github.com/opencontainers/selinux v1.11.0
	github.com/rs/xid v1.5.0
	github.com/sirupsen/logrus v1.9.3
	github.com/spf13/afero v1.11.0
	github.com/spf13/cobra v1.8.0
	go.etcd.io/bbolt v1.3.10
	go.opentelemetry.io/otel v1.27.0
	go.opentelemetry.io/otel/sdk v1.27.0
	go.opentelemetry.io/otel/trace v1.27.0
	golang.org/x/net v0.26.0
	golang.org/x/sys v0.21.0
	golang.org/x/time v0.5.0
	google.golang.org/genproto/googleapis/rpc v0.0.0-20240520151616-dc85e6b867a5
	google.golang.org/grpc v1.64.0
	google.golang.org/protobuf v1.34.2
	k8s.io/client-go v0.30.2
	k8s.io/cri-api v0.30.2
)

replace github.com/cri-o/cri-o => github.com/cri-o/cri-o v1.30.1-0.20240625065658-9d6a596aecea

require (
	dario.cat/mergo v1.0.0 // indirect
	github.com/AdaLogics/go-fuzz-headers v0.0.0-20230811130428-ced1acdcaa24 // indirect
	github.com/AdamKorcz/go-118-fuzz-build v0.0.0-20230306123547-8075edf89bb0 // indirect
	github.com/Azure/go-ansiterm v0.0.0-20230124172434-306776ec8161 // indirect
	github.com/BurntSushi/toml v1.4.0 // indirect
	github.com/Microsoft/go-winio v0.6.2 // indirect
	github.com/Microsoft/hcsshim v0.12.3 // indirect
	github.com/VividCortex/ewma v1.2.0 // indirect
	github.com/acarl005/stripansi v0.0.0-20180116102854-5a71ef0e047d // indirect
	github.com/aead/serpent v0.0.0-20160714141033-fba169763ea6 // indirect
	github.com/asaskevich/govalidator v0.0.0-20230301143203-a9d515a09cc2 // indirect
	github.com/aws/aws-sdk-go v1.54.19 // indirect
	github.com/beorn7/perks v1.0.1 // indirect
	github.com/blang/semver/v4 v4.0.0 // indirect
	github.com/cenkalti/backoff/v4 v4.3.0 // indirect
	github.com/cespare/xxhash/v2 v2.2.0 // indirect
	github.com/checkpoint-restore/checkpointctl v1.2.1 // indirect
	github.com/chzyer/readline v1.5.1 // indirect
	github.com/cilium/ebpf v0.12.0 // indirect
	github.com/containerd/cgroups/v3 v3.0.3 // indirect
	github.com/containerd/continuity v0.4.2 // indirect
	github.com/containerd/fifo v1.1.0 // indirect
	github.com/containerd/log v0.1.0 // indirect
	github.com/containerd/nri v0.6.1 // indirect
	github.com/containerd/otelttrpc v0.0.0-20240305015340-ea5083fda723 // indirect
	github.com/containerd/stargz-snapshotter/estargz v0.15.1 // indirect
	github.com/containerd/ttrpc v1.2.4 // indirect
	github.com/containernetworking/cni v1.1.2 // indirect
	github.com/containernetworking/plugins v1.5.1 // indirect
	github.com/containers/buildah v1.36.0 // indirect
	github.com/containers/conmon v2.0.20+incompatible // indirect
	github.com/containers/libtrust v0.0.0-20230121012942-c1716e8a8d01 // indirect
	github.com/containers/luksy v0.0.0-20240506205542-84b50f50f3ee // indirect
	github.com/cri-o/ocicni v0.4.2 // indirect
	github.com/cyberphone/json-canonicalization v0.0.0-20231217050601-ba74d44ecf5f // indirect
	github.com/davecgh/go-spew v1.1.2-0.20180830191138-d8f796af33cc // indirect
	github.com/disiqueira/gotree/v3 v3.0.2 // indirect
	github.com/distribution/reference v0.6.0 // indirect
	github.com/docker/distribution v2.8.3+incompatible // indirect
	github.com/docker/docker-credential-helpers v0.8.1 // indirect
	github.com/docker/go-connections v0.5.0 // indirect
	github.com/docker/go-events v0.0.0-20190806004212-e31b211e4f1c // indirect
	github.com/docker/go-units v0.5.0 // indirect
	github.com/felixge/httpsnoop v1.0.4 // indirect
	github.com/fsnotify/fsnotify v1.7.0 // indirect
	github.com/fsouza/go-dockerclient v1.11.0 // indirect
	github.com/go-jose/go-jose/v3 v3.0.3 // indirect
	github.com/go-logr/logr v1.4.2 // indirect
	github.com/go-logr/stdr v1.2.2 // indirect
	github.com/go-ole/go-ole v1.3.0 // indirect
	github.com/go-openapi/analysis v0.23.0 // indirect
	github.com/go-openapi/errors v0.22.0 // indirect
	github.com/go-openapi/jsonpointer v0.21.0 // indirect
	github.com/go-openapi/jsonreference v0.21.0 // indirect
	github.com/go-openapi/loads v0.22.0 // indirect
	github.com/go-openapi/runtime v0.28.0 // indirect
	github.com/go-openapi/spec v0.21.0 // indirect
	github.com/go-openapi/strfmt v0.23.0 // indirect
	github.com/go-openapi/swag v0.23.0 // indirect
	github.com/go-openapi/validate v0.24.0 // indirect
	github.com/gogo/protobuf v1.3.2 // indirect
	github.com/golang/groupcache v0.0.0-20210331224755-41bb18bfe9da // indirect
	github.com/golang/mock v1.6.0 // indirect
	github.com/golang/protobuf v1.5.4 // indirect
	github.com/google/go-cmp v0.6.0 // indirect
	github.com/google/go-containerregistry v0.19.1 // indirect
	github.com/google/go-intervals v0.0.2 // indirect
	github.com/google/gofuzz v1.2.0 // indirect
	github.com/google/pprof v0.0.0-20240424215950-a892ee059fd6 // indirect
	github.com/google/renameio v1.0.1 // indirect
	github.com/gorilla/mux v1.8.1 // indirect
	github.com/gorilla/websocket v1.5.0 // indirect
	github.com/grpc-ecosystem/grpc-gateway/v2 v2.20.0 // indirect
	github.com/hashicorp/errwrap v1.1.0 // indirect
	github.com/hashicorp/go-multierror v1.1.1 // indirect
	github.com/hashicorp/hcl v1.0.0 // indirect
	github.com/intel/goresctrl v0.7.0 // indirect
<<<<<<< HEAD
	github.com/jinzhu/copier v0.4.0 // indirect
=======
	github.com/jmespath/go-jmespath v0.4.0 // indirect
>>>>>>> 41225db6
	github.com/josharian/intern v1.0.0 // indirect
	github.com/klauspost/compress v1.17.8 // indirect
	github.com/klauspost/pgzip v1.2.6 // indirect
	github.com/letsencrypt/boulder v0.0.0-20231026200631-000cd05d5491 // indirect
	github.com/lufia/plan9stats v0.0.0-20230326075908-cb1d2100619a // indirect
	github.com/magiconair/properties v1.8.7 // indirect
	github.com/mailru/easyjson v0.7.7 // indirect
	github.com/manifoldco/promptui v0.9.0 // indirect
	github.com/mattn/go-colorable v0.1.13 // indirect
	github.com/mattn/go-isatty v0.0.19 // indirect
	github.com/mattn/go-runewidth v0.0.15 // indirect
	github.com/mattn/go-shellwords v1.0.12 // indirect
	github.com/miekg/pkcs11 v1.1.1 // indirect
	github.com/mistifyio/go-zfs/v3 v3.0.1 // indirect
	github.com/mitchellh/mapstructure v1.5.0 // indirect
	github.com/moby/buildkit v0.12.5 // indirect
	github.com/moby/docker-image-spec v1.3.1 // indirect
	github.com/moby/locker v1.0.1 // indirect
	github.com/moby/patternmatcher v0.6.0 // indirect
	github.com/moby/spdystream v0.2.0 // indirect
	github.com/moby/sys/sequential v0.5.0 // indirect
	github.com/moby/sys/signal v0.7.0 // indirect
	github.com/moby/term v0.5.0 // indirect
	github.com/modern-go/concurrent v0.0.0-20180306012644-bacd9c7ef1dd // indirect
	github.com/modern-go/reflect2 v1.0.2 // indirect
	github.com/morikuni/aec v1.0.0 // indirect
	github.com/mrunalp/fileutils v0.5.1 // indirect
	github.com/mxk/go-flowrate v0.0.0-20140419014527-cca7078d478f // indirect
	github.com/oklog/ulid v1.3.1 // indirect
	github.com/opencontainers/runtime-tools v0.9.1-0.20230914150019-408c51e934dc // indirect
	github.com/openshift/imagebuilder v1.2.9 // indirect
	github.com/ostreedev/ostree-go v0.0.0-20210805093236-719684c64e4f // indirect
	github.com/pelletier/go-toml/v2 v2.1.0 // indirect
	github.com/pkg/errors v0.9.1 // indirect
	github.com/pmezard/go-difflib v1.0.1-0.20181226105442-5d4384ee4fb2 // indirect
	github.com/power-devops/perfstat v0.0.0-20221212215047-62379fc7944b // indirect
	github.com/proglottis/gpgme v0.1.3 // indirect
	github.com/prometheus/client_golang v1.19.1 // indirect
	github.com/prometheus/client_model v0.6.0 // indirect
	github.com/prometheus/common v0.51.1 // indirect
	github.com/prometheus/procfs v0.12.0 // indirect
	github.com/rivo/uniseg v0.4.7 // indirect
	github.com/sagikazarmark/locafero v0.4.0 // indirect
	github.com/sagikazarmark/slog-shim v0.1.0 // indirect
	github.com/seccomp/libseccomp-golang v0.10.0 // indirect
	github.com/secure-systems-lab/go-securesystemslib v0.8.0 // indirect
	github.com/shoenig/go-m1cpu v0.1.6 // indirect
	github.com/sigstore/fulcio v1.4.5 // indirect
	github.com/sigstore/rekor v1.3.6 // indirect
	github.com/sigstore/sigstore v1.8.4 // indirect
	github.com/sourcegraph/conc v0.3.0 // indirect
	github.com/spf13/cast v1.6.0 // indirect
	github.com/stefanberger/go-pkcs11uri v0.0.0-20230803200340-78284954bff6 // indirect
	github.com/subosito/gotenv v1.6.0 // indirect
	github.com/sylabs/sif/v2 v2.16.0 // indirect
	github.com/syndtr/gocapability v0.0.0-20200815063812-42c35b437635 // indirect
	github.com/tchap/go-patricia/v2 v2.3.1 // indirect
	github.com/titanous/rocacheck v0.0.0-20171023193734-afe73141d399 // indirect
	github.com/tklauser/go-sysconf v0.3.12 // indirect
	github.com/tklauser/numcpus v0.6.1 // indirect
	github.com/ulikunitz/xz v0.5.12 // indirect
	github.com/vbatts/tar-split v0.11.5 // indirect
	github.com/vbauerster/mpb/v8 v8.7.3 // indirect
	github.com/vishvananda/netlink v1.2.1-beta.2 // indirect
	github.com/vishvananda/netns v0.0.4 // indirect
	github.com/yusufpapurcu/wmi v1.2.3 // indirect
	go.mongodb.org/mongo-driver v1.14.0 // indirect
	go.mozilla.org/pkcs7 v0.0.0-20210826202110-33d05740a352 // indirect
	go.opencensus.io v0.24.0 // indirect
	go.opentelemetry.io/contrib/instrumentation/net/http/otelhttp v0.49.0 // indirect
	go.opentelemetry.io/otel/metric v1.27.0 // indirect
	go.opentelemetry.io/proto/otlp v1.2.0 // indirect
	go.uber.org/multierr v1.11.0 // indirect
	golang.org/x/crypto v0.24.0 // indirect
	golang.org/x/exp v0.0.0-20240506185415-9bf2ced13842 // indirect
	golang.org/x/mod v0.17.0 // indirect
	golang.org/x/oauth2 v0.21.0 // indirect
	golang.org/x/sync v0.7.0 // indirect
	golang.org/x/term v0.21.0 // indirect
	golang.org/x/text v0.16.0 // indirect
	google.golang.org/genproto v0.0.0-20240311173647-c811ad7063a7 // indirect
	google.golang.org/genproto/googleapis/api v0.0.0-20240520151616-dc85e6b867a5 // indirect
	gopkg.in/go-jose/go-jose.v2 v2.6.3 // indirect
	gopkg.in/inf.v0 v0.9.1 // indirect
	gopkg.in/ini.v1 v1.67.0 // indirect
	gopkg.in/yaml.v2 v2.4.0 // indirect
	gopkg.in/yaml.v3 v3.0.1 // indirect
	k8s.io/api v0.30.2 // indirect
	k8s.io/apimachinery v0.30.2 // indirect
	k8s.io/klog/v2 v2.130.0 // indirect
	k8s.io/utils v0.0.0-20240502163921-fe8a2dddb1d0 // indirect
	sigs.k8s.io/json v0.0.0-20221116044647-bc3834ca7abd // indirect
	sigs.k8s.io/structured-merge-diff/v4 v4.4.1 // indirect
	sigs.k8s.io/yaml v1.4.0 // indirect
	tags.cncf.io/container-device-interface v0.7.2 // indirect
	tags.cncf.io/container-device-interface/specs-go v0.7.0 // indirect
)

require (
	github.com/adrg/strutil v0.3.1
	github.com/felixge/fgprof v0.9.3
	github.com/golang-jwt/jwt/v4 v4.5.0
	github.com/inconshreveable/mousetrap v1.1.0 // indirect
	github.com/pierrec/lz4 v2.6.1+incompatible
	github.com/rs/zerolog v1.31.0
	github.com/shirou/gopsutil/v3 v3.23.10
	github.com/spf13/pflag v1.0.5 // indirect
	github.com/spf13/viper v1.18.2
	github.com/tchap/go-patricia v2.3.0+incompatible
	go.opentelemetry.io/otel/exporters/otlp/otlptrace v1.27.0 // indirect
	go.opentelemetry.io/otel/exporters/otlp/otlptrace/otlptracegrpc v1.27.0
)<|MERGE_RESOLUTION|>--- conflicted
+++ resolved
@@ -130,11 +130,8 @@
 	github.com/hashicorp/go-multierror v1.1.1 // indirect
 	github.com/hashicorp/hcl v1.0.0 // indirect
 	github.com/intel/goresctrl v0.7.0 // indirect
-<<<<<<< HEAD
 	github.com/jinzhu/copier v0.4.0 // indirect
-=======
 	github.com/jmespath/go-jmespath v0.4.0 // indirect
->>>>>>> 41225db6
 	github.com/josharian/intern v1.0.0 // indirect
 	github.com/klauspost/compress v1.17.8 // indirect
 	github.com/klauspost/pgzip v1.2.6 // indirect
